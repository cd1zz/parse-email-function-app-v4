#!/usr/bin/env python3
"""
Email Content Parser using Python's standard email library
Much more robust and simpler than manual regex parsing

KEY FEATURE: Binary format detection runs BEFORE MIME type filtering,
so .msg and TNEF files are detected even when mislabeled as 
'application/octet-stream' or other generic types.

NEW FEATURE: Extracts IP addresses, domains, and URLs from all text content
"""

import json
import argparse
import tempfile
import os
import re
import ipaddress
import html
from pathlib import Path
from typing import List, Dict, Any, Iterator, Optional, Set, Tuple
import base64

try:
    import tldextract  # type: ignore
except ImportError:  # pragma: no cover - optional dependency
    tldextract = None

# Standard library email imports
from email import policy
from email.parser import BytesParser
from email.message import EmailMessage

# URL processing utilities
from .url.processor import UrlProcessor

class EmailParser:
    """Parser using standard library email package with artifact extraction"""
    
    # Image MIME types to skip
    IMAGE_MIME_TYPES = {
        'image/jpeg', 'image/jpg', 'image/png', 'image/gif', 
        'image/bmp', 'image/svg+xml', 'image/webp', 'image/tiff',
        'image/x-icon', 'image/vnd.microsoft.icon'
    }
    
    # Email MIME types that should be recursively parsed
    EMAIL_MIME_TYPES = {
        'message/rfc822',
        'application/vnd.ms-outlook',
        'application/x-ms-outlook',
        'application/ms-outlook',
        'application/ms-tnef',
        'message/partial',
        'message/external-body'
    }
    
    # Binary email format signatures
    OLE_SIGNATURE = b"\xD0\xCF\x11\xE0\xA1\xB1\x1A\xE1"     # .msg / CFBF
    TNEF_SIGNATURE = b"\x78\x9F\x3E\x22"                     # winmail.dat (TNEF)
    
    # Regex patterns for artifact extraction (permissive)
    URL_PATTERN = re.compile(
        r"(?i)\b(?:(?:https?|ftp|ftps|sftp|file|mailto|tel|sms)://|(?:www\d{0,3}\.))"
        r"[^\s<>\"'{}|\\^`\[\]]+",
        re.IGNORECASE,
    )

    # Detect scheme prefixes for URLs
    URL_SCHEME_PREFIX = re.compile(r'^[a-z][a-z0-9+.-]*://', re.IGNORECASE)

    # Common file extensions that should not be treated as TLDs
    COMMON_FILE_EXTENSIONS = {
        'pdf', 'doc', 'docx', 'xls', 'xlsx', 'ppt', 'pptx', 'txt', 'csv', 'xml',
        'json', 'zip', 'rar', '7z', 'gz', 'tar', 'jpg', 'jpeg', 'png', 'gif',
        'bmp', 'svg', 'webp', 'tiff', 'eml', 'msg', 'dat', 'html', 'htm', 'php',
        'js', 'css', 'exe', 'dll', 'bin', 'bat', 'sh'
    }
    
    IP_PATTERN = re.compile(
        r'(?:\b(?:[0-9]{1,3}\.){3}[0-9]{1,3}\b)'
        r'|'
        r'(?:[0-9a-fA-F]{0,4}:){2,7}[0-9a-fA-F]{0,4}'
    )
    
    DOMAIN_PATTERN = re.compile(
        r'\b(?:'
        r'(?:[a-z0-9](?:[a-z0-9\-]{0,61}[a-z0-9])?\.)*'      # Subdomains
        r'[a-z0-9](?:[a-z0-9\-]{0,61}[a-z0-9])?'             # Domain
        r'\.(?:com|org|net|edu|gov|mil|int|info|biz|name|museum|coop|aero|[a-z]{2,})'  # TLD
        r')\b'
        , re.IGNORECASE
    )
    
    # HTML sanitization patterns
    HTML_TAG_PATTERN = re.compile(r'<[^>]+>')
    SCRIPT_STYLE_PATTERN = re.compile(r'(?is)<(?:script|style)[^>]*>.*?</(?:script|style)>')
    COMMENT_PATTERN = re.compile(r'<!--.*?-->', re.DOTALL)

    def _has_valid_tld(self, domain: str) -> bool:
        """Check if the domain has a recognized TLD"""
        if not domain or '.' not in domain:
            return False
        tld = domain.rsplit('.', 1)[-1].lower()
        if tld in self.COMMON_FILE_EXTENSIONS:
            return False
        if self.tld_extractor:
            try:
                ext = self.tld_extractor(domain)
                return bool(ext.suffix)
            except Exception:
                return False
        # Fallback: basic alphabetic TLD check
        return bool(re.fullmatch(r'[a-z]{2,}', tld))
    
    def __init__(self, max_depth: int = 10, include_raw: bool = False):
        self.max_depth = max_depth
        self.include_raw = include_raw
        if tldextract:
            # Use bundled suffix list to avoid network lookups
            self.tld_extractor = tldextract.TLDExtract(suffix_list_urls=None)
        else:
            self.tld_extractor = None
        self.reset()
    
    def reset(self):
        """Reset parser state"""
        self.raw_content = b''
        self.content_blocks = []
        self.current_depth = 0
        self.statistics = {}
        self.all_text_content = []  # Store all text for artifact extraction
    
    def parse_file(self, file_path: str) -> Dict[str, Any]:
        """Parse an email file"""
        file_path = Path(file_path)
        
        if not file_path.exists():
            raise FileNotFoundError(f"File not found: {file_path}")
        
        with open(file_path, 'rb') as f:
            content = f.read()
        
        return self.parse(content, file_path.name)
    
    def parse(self, raw_content: bytes, source_name: str = "email", depth: int = 0) -> Dict[str, Any]:
        """Parse email content using std-lib email module."""
        self.reset()
        self.current_depth = depth
        self.raw_content = raw_content  # Keep for statistics
        
        # Check depth limit
        if depth > self.max_depth:
            return {
                'source': source_name,
                'error': f'Maximum depth ({self.max_depth}) exceeded',
                'depth': depth
            }
        
        try:
            # Parse email using standard library
            msg: EmailMessage = BytesParser(policy=policy.default).parsebytes(raw_content)
            
            # Walk the message tree and collect content blocks
            self.content_blocks = list(self._walk_message(msg, depth))
            
            # Build and return output (includes artifact extraction)
            return self._build_output(source_name, msg)
            
        except Exception as e:
            return {
                'source': source_name,
                'error': f'Email parsing failed: {str(e)}',
                'depth': depth,
                'size': len(raw_content)
            }
    
    def _clean_html(self, text: str) -> str:
        """Remove HTML tags and decode entities"""
        if not text:
            return ""

        # Strip out script/style blocks and comments entirely
        text = self.SCRIPT_STYLE_PATTERN.sub(' ', text)
        text = self.COMMENT_PATTERN.sub(' ', text)

        # Remove HTML tags
        text = self.HTML_TAG_PATTERN.sub(' ', text)

        # Decode HTML entities
        text = html.unescape(text)
        
        # Clean up whitespace
        text = ' '.join(text.split())
        
        return text
    
    def _extract_artifacts_from_text(self, text: str) -> Dict[str, Set[str]]:
        """Extract URLs, IPs, and domains from text content"""
        if not text or len(text.strip()) < 3:
            return {'urls': set(), 'ips': set(), 'domains': set()}

        urls = set()
        domains = set()

        # Extract URLs from href/src attributes before stripping HTML
        attr_pattern = r'(?i)(?:href|src)\s*=\s*[\'"\']([^\'"\']+)[\'"\']'
        for attr_url in re.findall(attr_pattern, text):
            cleaned = attr_url.strip().strip('.,;:!?<>')
            if len(cleaned) > 3 and '.' in cleaned:
                if self.URL_SCHEME_PREFIX.match(cleaned) or '/' in cleaned or '?' in cleaned or '#' in cleaned:
                    urls.add(cleaned.lower())
                elif self.DOMAIN_PATTERN.fullmatch(cleaned) and self._has_valid_tld(cleaned):
                    domains.add(cleaned.lower())
                else:
                    urls.add(cleaned.lower())

        # Extract URLs that may be wrapped in angle brackets before HTML cleaning
        for match in self.URL_PATTERN.finditer(text):
            raw_val = match.group().strip('.,;:!?<>')
            if len(raw_val) > 3 and '.' in raw_val:
                if self.URL_SCHEME_PREFIX.match(raw_val) or '/' in raw_val or '?' in raw_val or '#' in raw_val:
                    urls.add(raw_val.lower())
                elif self.DOMAIN_PATTERN.fullmatch(raw_val) and self._has_valid_tld(raw_val):
                    domains.add(raw_val.lower())
                else:
                    urls.add(raw_val.lower())

        # Clean HTML for further text extraction
        clean_text = self._clean_html(text)

        # Extract URLs from plain text after cleaning
        for match in self.URL_PATTERN.finditer(clean_text):
            url = match.group().strip('.,;:!?<>')
            if len(url) > 3 and '.' in url:
                if self.URL_SCHEME_PREFIX.match(url) or '/' in url or '?' in url or '#' in url:
                    urls.add(url.lower())
                elif self.DOMAIN_PATTERN.fullmatch(url) and self._has_valid_tld(url):
                    domains.add(url.lower())
                else:
                    urls.add(url.lower())
        
        # Extract IP addresses using permissive candidate search
        ips = set()
        ip_candidates = re.findall(r'[0-9a-fA-F:.]{3,}', clean_text)
        for cand in ip_candidates:
            cand = cand.strip("[]()<>\"' ,;")
            if '.' not in cand and ':' not in cand:
                continue
            if len(cand) > 45:
                continue
            try:
                ip_obj = ipaddress.ip_address(cand)
                ips.add(str(ip_obj))
            except ValueError:
                continue
        
        # Extract domains
        for match in self.DOMAIN_PATTERN.finditer(clean_text):
            domain = match.group().lower().strip('.,;:!?')
            # Basic validation
            if (len(domain) > 3 and
                domain.count('.') >= 1 and
                not domain.startswith('.') and
                not domain.endswith('.') and
                self._has_valid_tld(domain)):
                domains.add(domain)
        
        # Remove domains that are already captured in URLs
        filtered_domains = set()
        for domain in domains:
            # Check if this domain appears in any URL
            domain_in_url = any(domain in url for url in urls)
            if not domain_in_url:
                filtered_domains.add(domain)
        
        return {
            'urls': urls,
            'ips': ips, 
            'domains': filtered_domains
        }
    
    def _collect_text_content(self, content_block: Dict[str, Any]) -> None:
        """Collect text content from a content block for artifact extraction.

        Nested content (e.g. attached emails) is always processed even if the
        current block has no usable text or is base64 encoded.
        """
        block_type = content_block.get('type', '')
        content = content_block.get('content', '')
        
        encoding = content_block.get('encoding')

        # Skip adding this block's own text if it's empty or base64 encoded,
        # but still recurse into any nested content so artifacts aren't lost
        if not content or encoding == 'base64':
            nested_content = content_block.get('nested_content')
            if nested_content:
                if isinstance(nested_content, dict):
                    nested_blocks = nested_content.get('content', [])
                    if isinstance(nested_blocks, list):
                        for nested_block in nested_blocks:
                            self._collect_text_content(nested_block)
            return
        
        # Extract text based on block type
        if block_type in ['email_headers']:
            # Extract from headers
            headers = content_block.get('headers', {})
            for header_name, header_value in headers.items():
                if isinstance(header_value, str) and header_value:
                    self.all_text_content.append({
                        'text': header_value,
                        'source': f"header_{header_name.lower()}",
                        'block_type': block_type
                    })
        
        elif block_type in ['email_body', 'mime_part']:
            # Extract from body/content
            if isinstance(content, str) and content.strip():
                self.all_text_content.append({
                    'text': content,
                    'source': f"{block_type}_{content_block.get('mime_type', 'unknown')}",
                    'block_type': block_type
                })
        
        elif block_type == 'tnef_container':
            # Extract from TNEF attachments
            attachments = content_block.get('attachments', [])
            for i, attachment in enumerate(attachments):
                att_content = attachment.get('content', '')
                if isinstance(att_content, str) and att_content.strip():
                    # Only process if not base64 encoded
                    if attachment.get('encoding') != 'base64':
                        self.all_text_content.append({
                            'text': att_content,
                            'source': f"tnef_attachment_{i}",
                            'block_type': block_type
                        })
        
        # Handle nested content recursively
        nested_content = content_block.get('nested_content')
        if nested_content:
            if isinstance(nested_content, dict):
                nested_blocks = nested_content.get('content', [])
                if isinstance(nested_blocks, list):
                    for nested_block in nested_blocks:
                        self._collect_text_content(nested_block)

    def _parse_msg_file(self, payload: bytes, depth: int, part_id: str) -> dict:
        """Parse MSG file using extract_msg library"""
        try:
            import extract_msg
            
            # Create a temporary file to store the MSG data
            with tempfile.NamedTemporaryFile(suffix='.msg', delete=False) as tmp_file:
                tmp_file.write(payload)
                tmp_file_path = tmp_file.name
            
            try:
                # Parse the MSG file from the temporary file
                msg_obj = extract_msg.Message(tmp_file_path)
                
                # Extract the RFC822 representation
                # Note: extract_msg doesn't have as_bytes(), we need to construct RFC822 manually
                rfc822_content = self._msg_to_rfc822(msg_obj)
                
                # Parse the converted content recursively
                nested_parser = EmailParser(max_depth=self.max_depth, include_raw=self.include_raw)
                nested_result = nested_parser.parse(
                    rfc822_content, 
                    f"nested_msg_{part_id}", 
                    depth + 1
                )
                
                return {
                    'type': 'nested_msg',
                    'detected_format': 'outlook_msg',
                    'size': len(payload),
                    'converted_size': len(rfc822_content),
                    'nested_content': nested_result,
                    'depth': depth,
                    'msg_metadata': {
                        'subject': getattr(msg_obj, 'subject', ''),
                        'sender': getattr(msg_obj, 'sender', ''),
                        'to': getattr(msg_obj, 'to', ''),
                        'date': str(getattr(msg_obj, 'date', '')),
                        'message_id': getattr(msg_obj, 'messageId', ''),
                    }
                }
                
            finally:
                # Clean up the temporary file
                try:
                    os.unlink(tmp_file_path)
                except:
                    pass
                    
        except ImportError:
            return {
                'type': 'binary_msg',
                'detected_format': 'outlook_msg',
                'size': len(payload),
                'content': self._encode_content(payload),
                'encoding': 'base64',
                'note': 'Install extract_msg library to parse MSG files',
                'depth': depth
            }
        except Exception as e:
            return {
                'type': 'binary_msg',
                'detected_format': 'outlook_msg',
                'size': len(payload),
                'error': str(e),
                'content': self._encode_content(payload),
                'encoding': 'base64',
                'depth': depth
            }

    def _msg_to_rfc822(self, msg_obj) -> bytes:
        """Convert extract_msg Message object to RFC822 format."""
        try:
            lines = []

            # Add headers
            if hasattr(msg_obj, 'subject') and msg_obj.subject:
<<<<<<< HEAD
                subj = msg_obj.subject
                if isinstance(subj, bytes):
                    subj = self._to_str(subj, None)[0]
                lines.append(f"Subject: {subj}")

            if hasattr(msg_obj, 'sender') and msg_obj.sender:
                sender = msg_obj.sender
                if isinstance(sender, bytes):
                    sender = self._to_str(sender, None)[0]
                lines.append(f"From: {sender}")

            if hasattr(msg_obj, 'to') and msg_obj.to:
                to_addr = msg_obj.to
                if isinstance(to_addr, bytes):
                    to_addr = self._to_str(to_addr, None)[0]
                lines.append(f"To: {to_addr}")

            if hasattr(msg_obj, 'date') and msg_obj.date:
                date_val = msg_obj.date
                if isinstance(date_val, bytes):
                    date_val = self._to_str(date_val, None)[0]
                lines.append(f"Date: {date_val}")

            if hasattr(msg_obj, 'messageId') and msg_obj.messageId:
                mid = msg_obj.messageId
                if isinstance(mid, bytes):
                    mid = self._to_str(mid, None)[0]
                lines.append(f"Message-ID: {mid}")
=======
                lines.append(f"Subject: {msg_obj.subject}")

            if hasattr(msg_obj, 'sender') and msg_obj.sender:
                lines.append(f"From: {msg_obj.sender}")

            if hasattr(msg_obj, 'to') and msg_obj.to:
                lines.append(f"To: {msg_obj.to}")

            if hasattr(msg_obj, 'date') and msg_obj.date:
                lines.append(f"Date: {msg_obj.date}")

            if hasattr(msg_obj, 'messageId') and msg_obj.messageId:
                lines.append(f"Message-ID: {msg_obj.messageId}")
>>>>>>> 93ff07b5

            has_html = hasattr(msg_obj, 'htmlBody') and msg_obj.htmlBody
            has_text = hasattr(msg_obj, 'body') and msg_obj.body

<<<<<<< HEAD
            html_body = msg_obj.htmlBody if has_html else None
            if isinstance(html_body, bytes):
                html_body = self._to_str(html_body, None)[0]
            text_body = msg_obj.body if has_text else None
            if isinstance(text_body, bytes):
                text_body = self._to_str(text_body, None)[0]

=======
>>>>>>> 93ff07b5
            if has_html and has_text:
                boundary = 'msg_to_rfc822_boundary'
                lines.append(f"Content-Type: multipart/alternative; boundary=\"{boundary}\"")
                lines.append('MIME-Version: 1.0')
                lines.append('')

                lines.append(f"--{boundary}")
                lines.append('Content-Type: text/plain; charset=utf-8')
                lines.append('Content-Transfer-Encoding: 8bit')
                lines.append('')
<<<<<<< HEAD
                lines.append(text_body or '')
=======
                lines.append(msg_obj.body)
>>>>>>> 93ff07b5
                lines.append('')

                lines.append(f"--{boundary}")
                lines.append('Content-Type: text/html; charset=utf-8')
                lines.append('Content-Transfer-Encoding: 8bit')
                lines.append('')
<<<<<<< HEAD
                lines.append(html_body or '')
=======
                lines.append(msg_obj.htmlBody)
>>>>>>> 93ff07b5
                lines.append('')
                lines.append(f"--{boundary}--")
            elif has_html:
                lines.append('Content-Type: text/html; charset=utf-8')
                lines.append('Content-Transfer-Encoding: 8bit')
                lines.append('')
<<<<<<< HEAD
                lines.append(html_body or '')
=======
                lines.append(msg_obj.htmlBody)
>>>>>>> 93ff07b5
            elif has_text:
                lines.append('Content-Type: text/plain; charset=utf-8')
                lines.append('Content-Transfer-Encoding: 8bit')
                lines.append('')
<<<<<<< HEAD
                lines.append(text_body or '')
=======
                lines.append(msg_obj.body)
>>>>>>> 93ff07b5
            else:
                lines.append('Content-Type: text/plain; charset=utf-8')
                lines.append('')
                lines.append('[No body content found]')

            rfc822_content = '\r\n'.join(lines)
            return rfc822_content.encode('utf-8')

        except Exception as e:
            fallback_content = f"Subject: [MSG Parse Error: {e}]\r\n\r\n[Could not convert MSG to RFC822 format]"
            return fallback_content.encode('utf-8')
    
    def _walk_message(self, msg: EmailMessage, depth: int) -> Iterator[Dict[str, Any]]:
        """Yield dictionaries describing each part, recurse on nested emails."""
        
        # Collect all headers for this message/part
        headers = dict(msg.items())
        
        # Always yield headers
        header_block = {
            'type': 'email_headers',
            'headers': headers,
            'depth': depth,
            'message_id': headers.get('Message-ID', ''),
            'subject': headers.get('Subject', ''),
            'from': headers.get('From', ''),
            'to': headers.get('To', ''),
            'date': headers.get('Date', '')
        }
        
        # Collect text content for artifact extraction
        self._collect_text_content(header_block)
        yield header_block
        
        # Handle multipart messages
        if msg.is_multipart():
            print(f"{'  ' * depth}Processing multipart message: {msg.get_content_type()}")
            
            for i, part in enumerate(msg.iter_parts()):
                content_type = part.get_content_type().lower()
                
                print(f"{'  ' * depth}  Part {i}: {content_type}")
                
                # Decode payload first for all processing
                payload = part.get_payload(decode=True) or b''
                
                # 1️⃣ Check for binary email formats FIRST (before MIME type filtering)
                binary_kind = self._detect_binary_email(payload)
                
                if binary_kind == "msg":
                    print(f"{'  ' * depth}    🔍 Detected .msg file by signature ({len(payload):,} bytes)")
                    result = self._parse_msg_file(payload, depth, str(id(part)))
                    result['mime_type'] = content_type
                    result['declared_type'] = content_type
                    result['filename'] = part.get_filename()
                    
                    # Collect text content for artifact extraction
                    self._collect_text_content(result)
                    yield result
                    continue
                
                elif binary_kind == "tnef":
                    print(f"{'  ' * depth}    🔍 Detected TNEF file by signature ({len(payload):,} bytes)")
                    try:
                        from tnefparse import TNEF
                        tnef_obj = TNEF(payload)
                        
                        # Extract attachment information
                        attachments = []
                        for attachment in tnef_obj.attachments:
                            att_info = {
                                'filename': attachment.name,
                                'size': len(attachment.data),
                                'long_filename': getattr(attachment, 'long_filename', None),
                                'created': str(getattr(attachment, 'created', None)),
                                'modified': str(getattr(attachment, 'modified', None))
                            }
                            
                            # Include small attachments, skip large ones
                            if len(attachment.data) < 100000:  # 100KB limit
                                att_info['content'] = self._encode_content(attachment.data)
                                att_info['encoding'] = self._determine_encoding(attachment.data)
                            else:
                                att_info['note'] = 'Content skipped due to size'
                            
                            attachments.append(att_info)
                        
                        tnef_block = {
                            'type': 'tnef_container',
                            'mime_type': content_type,
                            'declared_type': content_type,
                            'detected_format': 'tnef_winmail',
                            'size': len(payload),
                            'filename': part.get_filename(),
                            'attachment_count': len(attachments),
                            'attachments': attachments,
                            'depth': depth
                        }
                        
                        # Collect text content for artifact extraction
                        self._collect_text_content(tnef_block)
                        yield tnef_block
                        
                    except ImportError:
                        print(f"{'  ' * depth}        tnefparse library not available")
                        result = {
                            'type': 'binary_tnef',
                            'mime_type': content_type,
                            'declared_type': content_type,
                            'detected_format': 'tnef_winmail',
                            'size': len(payload),
                            'filename': part.get_filename(),
                            'content': self._encode_content(payload),
                            'encoding': 'base64',
                            'note': 'Install tnefparse library to extract TNEF attachments',
                            'depth': depth
                        }
                        self._collect_text_content(result)
                        yield result
                    except Exception as e:
                        print(f"{'  ' * depth}        Error parsing TNEF file: {e}")
                        result = {
                            'type': 'binary_tnef',
                            'mime_type': content_type,
                            'declared_type': content_type,
                            'detected_format': 'tnef_winmail',
                            'size': len(payload),
                            'filename': part.get_filename(),
                            'error': str(e),
                            'content': self._encode_content(payload),
                            'encoding': 'base64',
                            'depth': depth
                        }
                        self._collect_text_content(result)
                        yield result
                    continue
                
                # 2️⃣ Skip large image parts (after binary detection)
                if self._is_image_mime_type(content_type):
                    print(f"{'  ' * depth}    Skipping image part ({len(payload):,} bytes)")
                    
                    # Still record small images or provide metadata for large ones
                    if len(payload) < 10000:  # Include small images
                        yield {
                            'type': 'image_part',
                            'mime_type': content_type,
                            'filename': part.get_filename(),
                            'size': len(payload),
                            'content': self._encode_content(payload),
                            'encoding': self._determine_encoding(payload),
                            'depth': depth
                        }
                    else:
                        # Just metadata for large images
                        yield {
                            'type': 'large_image_part',
                            'mime_type': content_type,
                            'filename': part.get_filename(),
                            'size': len(payload),
                            'depth': depth,
                            'note': 'Content skipped due to size'
                        }
                    continue
                
                # 3️⃣ Handle nested email messages (RFC822, etc.)
                if content_type in self.EMAIL_MIME_TYPES:
                    print(f"{'  ' * depth}    Processing nested email/message format")
                    
                    try:
                        # For message/rfc822, the payload might already be an EmailMessage
                        if content_type == 'message/rfc822':
                            nested_msg = part.get_payload()[0] if part.get_payload() else None
                            if isinstance(nested_msg, EmailMessage):
                                # Recursively walk the nested message
                                result = {
                                    'type': 'nested_email',
                                    'mime_type': content_type,
                                    'nested_content': {
                                        'source': f"nested_email_{id(part)}",
                                        'content': list(self._walk_message(nested_msg, depth + 1)),
                                        'depth': depth + 1
                                    },
                                    'depth': depth
                                }
                                self._collect_text_content(result)
                                yield result
                                continue
                        
                        # Fallback: parse raw bytes as email
                        if payload:
                            nested_parser = EmailParser(max_depth=self.max_depth, include_raw=self.include_raw)
                            nested_result = nested_parser.parse(
                                payload,
                                source_name=f"nested_email_{id(part)}",
                                depth=depth + 1
                            )
                            result = {
                                'type': 'nested_email',
                                'mime_type': content_type,
                                'nested_content': nested_result,
                                'depth': depth
                            }
                            self._collect_text_content(result)
                            yield result
                        
                    except Exception as e:
                        print(f"{'  ' * depth}    Error parsing nested email: {e}")
                        yield {
                            'type': 'nested_email_error',
                            'mime_type': content_type,
                            'error': str(e),
                            'depth': depth
                        }
                    continue
                
                # 4️⃣ Handle regular MIME parts (everything else)
                try:
                    # Get additional metadata
                    disposition = part.get_content_disposition() or ''
                    filename = part.get_filename()
                    charset = part.get_content_charset()
                    
                    print(f"{'  ' * depth}    Processing {content_type} part ({len(payload):,} bytes)")
                    
                    # Use improved charset handling
                    text, encoding = self._to_str(payload, charset)
                    
                    mime_part_data = {
                        'type': 'mime_part',
                        'mime_type': content_type,
                        'disposition': disposition,
                        'filename': filename,
                        'charset': charset,
                        'size': len(payload),
                        'content': text,
                        'encoding': encoding,
                        'headers': dict(part.items()),
                        'depth': depth
                    }
                    
                    # Add raw content for forensics if requested
                    if self.include_raw:
                        mime_part_data['content_raw_b64'] = base64.b64encode(payload).decode()
                    
                    # Collect text content for artifact extraction
                    self._collect_text_content(mime_part_data)
                    yield mime_part_data
                    
                except Exception as e:
                    print(f"{'  ' * depth}    Error processing part: {e}")
                    yield {
                        'type': 'mime_part_error',
                        'mime_type': content_type,
                        'error': str(e),
                        'depth': depth
                    }
        
        # Handle single-part messages
        else:
            print(f"{'  ' * depth}Processing single-part message: {msg.get_content_type()}")
            
            try:
                payload = msg.get_payload(decode=True) or b''
                content_type = msg.get_content_type().lower()
                
                # 1️⃣ Check for binary email formats FIRST (same as multipart)
                binary_kind = self._detect_binary_email(payload)
                
                if binary_kind == "msg":
                    print(f"{'  ' * depth}  🔍 Detected .msg file by signature ({len(payload):,} bytes)")
                    result = self._parse_msg_file(payload, depth, "single")
                    result['mime_type'] = content_type
                    result['declared_type'] = content_type
                    self._collect_text_content(result)
                    yield result
                    return  # Don't process as regular body
                
                elif binary_kind == "tnef":
                    print(f"{'  ' * depth}  🔍 Detected TNEF file by signature ({len(payload):,} bytes)")
                    try:
                        from tnefparse import TNEF
                        tnef_obj = TNEF(payload)
                        
                        # Extract attachment information
                        attachments = []
                        for attachment in tnef_obj.attachments:
                            att_info = {
                                'filename': attachment.name,
                                'size': len(attachment.data),
                                'long_filename': getattr(attachment, 'long_filename', None),
                                'created': str(getattr(attachment, 'created', None)),
                                'modified': str(getattr(attachment, 'modified', None))
                            }
                            
                            # Include small attachments, skip large ones
                            if len(attachment.data) < 100000:  # 100KB limit
                                att_info['content'] = self._encode_content(attachment.data)
                                att_info['encoding'] = self._determine_encoding(attachment.data)
                            else:
                                att_info['note'] = 'Content skipped due to size'
                            
                            attachments.append(att_info)
                        
                        result = {
                            'type': 'tnef_container',
                            'mime_type': content_type,
                            'declared_type': content_type,
                            'detected_format': 'tnef_winmail',
                            'size': len(payload),
                            'attachment_count': len(attachments),
                            'attachments': attachments,
                            'depth': depth
                        }
                        self._collect_text_content(result)
                        yield result
                        return  # Don't process as regular body
                        
                    except ImportError:
                        print(f"{'  ' * depth}    tnefparse library not available")
                        result = {
                            'type': 'binary_tnef',
                            'mime_type': content_type,
                            'declared_type': content_type,
                            'detected_format': 'tnef_winmail',
                            'size': len(payload),
                            'content': self._encode_content(payload),
                            'encoding': 'base64',
                            'note': 'Install tnefparse library to extract TNEF attachments',
                            'depth': depth
                        }
                        self._collect_text_content(result)
                        yield result
                        return
                        
                    except Exception as e:
                        print(f"{'  ' * depth}    Error parsing TNEF file: {e}")
                        result = {
                            'type': 'binary_tnef',
                            'mime_type': content_type,
                            'declared_type': content_type,
                            'detected_format': 'tnef_winmail',
                            'size': len(payload),
                            'error': str(e),
                            'content': self._encode_content(payload),
                            'encoding': 'base64',
                            'depth': depth
                        }
                        self._collect_text_content(result)
                        yield result
                        return
                
                # 2️⃣ Not a binary format, treat as regular email body
                charset = msg.get_content_charset()
                text, encoding = self._to_str(payload, charset)
                
                email_body_data = {
                    'type': 'email_body',
                    'mime_type': content_type,
                    'charset': charset,
                    'size': len(payload),
                    'content': text,
                    'encoding': encoding,
                    'depth': depth
                }
                
                # Add raw content for forensics if requested
                if self.include_raw:
                    email_body_data['content_raw_b64'] = base64.b64encode(payload).decode()
                
                # Collect text content for artifact extraction
                self._collect_text_content(email_body_data)
                yield email_body_data
                
            except Exception as e:
                print(f"{'  ' * depth}Error processing email body: {e}")
                yield {
                    'type': 'email_body_error',
                    'error': str(e),
                    'depth': depth
                }
    
    def _is_image_mime_type(self, mime_type: str) -> bool:
        """Check if a MIME type is an image"""
        return (mime_type.lower() in self.IMAGE_MIME_TYPES or 
                mime_type.lower().startswith('image/'))
    
    def _detect_binary_email(self, buf: bytes) -> Optional[str]:
        """Detect binary email formats by signature"""
        if not buf:
            return None
        if buf.startswith(self.OLE_SIGNATURE):
            return "msg"
        if buf.startswith(self.TNEF_SIGNATURE):
            return "tnef"
        return None
    
    def _to_str(self, data: bytes, charset: str | None) -> tuple[str, str]:
        """
        Return (text, encoding_name) – text is always a str.
        If decoding fails we fall back to base64.
        """
        if not data:
            return "", "empty"

        try:
            # prefer part's charset, else utf-8
            text = data.decode(charset or "utf-8", errors="replace")
            return text, (charset or "utf-8").lower()
        except LookupError:           # unknown charset label
            pass
        except UnicodeDecodeError:    # declared charset wrong
            pass

        # Try charset detection if available
        try:
            import chardet
            detected = chardet.detect(data)
            if detected and detected['encoding'] and detected['confidence'] > 0.7:
                try:
                    text = data.decode(detected['encoding'], errors="replace")
                    return text, detected['encoding'].lower()
                except (LookupError, UnicodeDecodeError):
                    pass
        except ImportError:
            pass

        # last resort – keep as base64
        return base64.b64encode(data).decode("ascii"), "base64"
    
    def _encode_content(self, content: bytes) -> str:
        """Encode content for JSON storage (legacy method)"""
        text, _ = self._to_str(content, None)
        return text
    
    def _determine_encoding(self, content: bytes) -> str:
        """Determine how content was encoded for storage (legacy method)"""
        _, encoding = self._to_str(content, None)
        return encoding
    
    def _extract_all_artifacts(self) -> Dict[str, Any]:
        """Extract and deduplicate all artifacts from collected text content"""
        all_urls = set()
        all_ips = set()
        all_domains = set()
        
        # Source breakdown for detailed analysis
        sources_breakdown = {}
        
        print(f"\n🔍 Extracting artifacts from {len(self.all_text_content)} text blocks...")
        
        for text_block in self.all_text_content:
            text = text_block['text']
            source = text_block['source']
            
            # Extract artifacts from this text block
            artifacts = self._extract_artifacts_from_text(text)
            
            # Add to global sets
            all_urls.update(artifacts['urls'])
            all_ips.update(artifacts['ips'])
            all_domains.update(artifacts['domains'])
            
            # Track per-source statistics
            if artifacts['urls'] or artifacts['ips'] or artifacts['domains']:
                sources_breakdown[source] = {
                    'urls': len(artifacts['urls']),
                    'ips': len(artifacts['ips']),
                    'domains': len(artifacts['domains']),
                    'block_type': text_block['block_type']
                }
        
        # Process and expand URLs
        processed = UrlProcessor.process_urls(sorted(all_urls))
        expanded = UrlProcessor.batch_expand_urls(processed, delay=0)
        expanded = UrlProcessor.fix_url_expansions(expanded)

        return {
            'urls': expanded,
            'ip_addresses': sorted(list(all_ips)),
            'domains': sorted(list(all_domains)),
            'statistics': {
                'total_urls': len(expanded),
                'total_ips': len(all_ips),
                'total_domains': len(all_domains),
                'sources_with_artifacts': len(sources_breakdown),
                'text_blocks_processed': len(self.all_text_content)
            },
            'sources_breakdown': sources_breakdown
        }
    
    def _build_output(self, source_name: str, msg: EmailMessage = None) -> Dict[str, Any]:
        """Build the final output structure"""
        
        # Sort content blocks by depth and type for better organization
        sorted_blocks = sorted(self.content_blocks, 
                             key=lambda x: (x['depth'], x['type'], x.get('mime_type', '')))
        
        # Collect statistics
        type_counts = {}
        mime_type_counts = {}
        depth_counts = {}
        
        for block in sorted_blocks:
            # Count by type
            block_type = block['type']
            type_counts[block_type] = type_counts.get(block_type, 0) + 1
            
            # Count by MIME type
            mime_type = block.get('mime_type', 'unknown')
            if mime_type != 'unknown':
                mime_type_counts[mime_type] = mime_type_counts.get(mime_type, 0) + 1
            
            # Count by depth
            depth = block['depth']
            depth_counts[depth] = depth_counts.get(depth, 0) + 1
        
        # Build comprehensive statistics
        statistics = {
            'total_size': len(self.raw_content),
            'content_blocks': len(sorted_blocks),
            'max_depth': max(depth_counts.keys()) if depth_counts else 0,
            'type_counts': type_counts,
            'mime_type_counts': mime_type_counts,
            'depth_distribution': depth_counts,
            'has_nested_emails': any(b['type'] == 'nested_email' for b in sorted_blocks),
            'has_attachments': any(b.get('disposition', '').lower() == 'attachment' for b in sorted_blocks),
            'multipart': msg.is_multipart() if msg else False
        }
        
        # Add email-specific metadata if available
        email_metadata = {}
        if msg:
            email_metadata = {
                'subject': msg.get('Subject', ''),
                'from': msg.get('From', ''),
                'to': msg.get('To', ''),
                'date': msg.get('Date', ''),
                'message_id': msg.get('Message-ID', ''),
                'content_type': msg.get_content_type()
            }
        
        # Extract artifacts from all collected text content
        extracted_artifacts = self._extract_all_artifacts()
        
        return {
            'source': source_name,
            'size': len(self.raw_content),
            'depth': self.current_depth,
            'email_metadata': email_metadata,
            'content': sorted_blocks,
            'statistics': statistics,
            'extracted_artifacts': extracted_artifacts
        }
<|MERGE_RESOLUTION|>--- conflicted
+++ resolved
@@ -417,128 +417,93 @@
                 'depth': depth
             }
 
-    def _msg_to_rfc822(self, msg_obj) -> bytes:
-        """Convert extract_msg Message object to RFC822 format."""
-        try:
-            lines = []
-
-            # Add headers
-            if hasattr(msg_obj, 'subject') and msg_obj.subject:
-<<<<<<< HEAD
-                subj = msg_obj.subject
-                if isinstance(subj, bytes):
-                    subj = self._to_str(subj, None)[0]
-                lines.append(f"Subject: {subj}")
-
-            if hasattr(msg_obj, 'sender') and msg_obj.sender:
-                sender = msg_obj.sender
-                if isinstance(sender, bytes):
-                    sender = self._to_str(sender, None)[0]
-                lines.append(f"From: {sender}")
-
-            if hasattr(msg_obj, 'to') and msg_obj.to:
-                to_addr = msg_obj.to
-                if isinstance(to_addr, bytes):
-                    to_addr = self._to_str(to_addr, None)[0]
-                lines.append(f"To: {to_addr}")
-
-            if hasattr(msg_obj, 'date') and msg_obj.date:
-                date_val = msg_obj.date
-                if isinstance(date_val, bytes):
-                    date_val = self._to_str(date_val, None)[0]
-                lines.append(f"Date: {date_val}")
-
-            if hasattr(msg_obj, 'messageId') and msg_obj.messageId:
-                mid = msg_obj.messageId
-                if isinstance(mid, bytes):
-                    mid = self._to_str(mid, None)[0]
-                lines.append(f"Message-ID: {mid}")
-=======
-                lines.append(f"Subject: {msg_obj.subject}")
-
-            if hasattr(msg_obj, 'sender') and msg_obj.sender:
-                lines.append(f"From: {msg_obj.sender}")
-
-            if hasattr(msg_obj, 'to') and msg_obj.to:
-                lines.append(f"To: {msg_obj.to}")
-
-            if hasattr(msg_obj, 'date') and msg_obj.date:
-                lines.append(f"Date: {msg_obj.date}")
-
-            if hasattr(msg_obj, 'messageId') and msg_obj.messageId:
-                lines.append(f"Message-ID: {msg_obj.messageId}")
->>>>>>> 93ff07b5
-
-            has_html = hasattr(msg_obj, 'htmlBody') and msg_obj.htmlBody
-            has_text = hasattr(msg_obj, 'body') and msg_obj.body
-
-<<<<<<< HEAD
-            html_body = msg_obj.htmlBody if has_html else None
-            if isinstance(html_body, bytes):
-                html_body = self._to_str(html_body, None)[0]
-            text_body = msg_obj.body if has_text else None
-            if isinstance(text_body, bytes):
-                text_body = self._to_str(text_body, None)[0]
-
-=======
->>>>>>> 93ff07b5
-            if has_html and has_text:
-                boundary = 'msg_to_rfc822_boundary'
-                lines.append(f"Content-Type: multipart/alternative; boundary=\"{boundary}\"")
-                lines.append('MIME-Version: 1.0')
-                lines.append('')
-
-                lines.append(f"--{boundary}")
-                lines.append('Content-Type: text/plain; charset=utf-8')
-                lines.append('Content-Transfer-Encoding: 8bit')
-                lines.append('')
-<<<<<<< HEAD
-                lines.append(text_body or '')
-=======
-                lines.append(msg_obj.body)
->>>>>>> 93ff07b5
-                lines.append('')
-
-                lines.append(f"--{boundary}")
-                lines.append('Content-Type: text/html; charset=utf-8')
-                lines.append('Content-Transfer-Encoding: 8bit')
-                lines.append('')
-<<<<<<< HEAD
-                lines.append(html_body or '')
-=======
-                lines.append(msg_obj.htmlBody)
->>>>>>> 93ff07b5
-                lines.append('')
-                lines.append(f"--{boundary}--")
-            elif has_html:
-                lines.append('Content-Type: text/html; charset=utf-8')
-                lines.append('Content-Transfer-Encoding: 8bit')
-                lines.append('')
-<<<<<<< HEAD
-                lines.append(html_body or '')
-=======
-                lines.append(msg_obj.htmlBody)
->>>>>>> 93ff07b5
-            elif has_text:
-                lines.append('Content-Type: text/plain; charset=utf-8')
-                lines.append('Content-Transfer-Encoding: 8bit')
-                lines.append('')
-<<<<<<< HEAD
-                lines.append(text_body or '')
-=======
-                lines.append(msg_obj.body)
->>>>>>> 93ff07b5
-            else:
-                lines.append('Content-Type: text/plain; charset=utf-8')
-                lines.append('')
-                lines.append('[No body content found]')
-
-            rfc822_content = '\r\n'.join(lines)
-            return rfc822_content.encode('utf-8')
-
-        except Exception as e:
-            fallback_content = f"Subject: [MSG Parse Error: {e}]\r\n\r\n[Could not convert MSG to RFC822 format]"
-            return fallback_content.encode('utf-8')
+  def _msg_to_rfc822(self, msg_obj) -> bytes:
+      """Convert extract_msg Message object to RFC822 format."""
+      try:
+          lines = []
+
+          # Add headers
+          if hasattr(msg_obj, 'subject') and msg_obj.subject:
+              subj = msg_obj.subject
+              if isinstance(subj, bytes):
+                  subj = self._to_str(subj, None)[0]
+              lines.append(f"Subject: {subj}")
+
+          if hasattr(msg_obj, 'sender') and msg_obj.sender:
+              sender = msg_obj.sender
+              if isinstance(sender, bytes):
+                  sender = self._to_str(sender, None)[0]
+              lines.append(f"From: {sender}")
+
+          if hasattr(msg_obj, 'to') and msg_obj.to:
+              to_addr = msg_obj.to
+              if isinstance(to_addr, bytes):
+                  to_addr = self._to_str(to_addr, None)[0]
+              lines.append(f"To: {to_addr}")
+
+          if hasattr(msg_obj, 'date') and msg_obj.date:
+              date_val = msg_obj.date
+              if isinstance(date_val, bytes):
+                  date_val = self._to_str(date_val, None)[0]
+              lines.append(f"Date: {date_val}")
+
+          if hasattr(msg_obj, 'messageId') and msg_obj.messageId:
+              mid = msg_obj.messageId
+              if isinstance(mid, bytes):
+                  mid = self._to_str(mid, None)[0]
+              lines.append(f"Message-ID: {mid}")
+
+          has_html = hasattr(msg_obj, 'htmlBody') and msg_obj.htmlBody
+          has_text = hasattr(msg_obj, 'body') and msg_obj.body
+
+          html_body = msg_obj.htmlBody if has_html else None
+          if isinstance(html_body, bytes):
+              html_body = self._to_str(html_body, None)[0]
+          text_body = msg_obj.body if has_text else None
+          if isinstance(text_body, bytes):
+              text_body = self._to_str(text_body, None)[0]
+
+          if has_html and has_text:
+              boundary = 'msg_to_rfc822_boundary'
+              lines.append(f"Content-Type: multipart/alternative; boundary=\"{boundary}\"")
+              lines.append('MIME-Version: 1.0')
+              lines.append('')
+
+              lines.append(f"--{boundary}")
+              lines.append('Content-Type: text/plain; charset=utf-8')
+              lines.append('Content-Transfer-Encoding: 8bit')
+              lines.append('')
+              lines.append(text_body or '')
+              lines.append('')
+
+              lines.append(f"--{boundary}")
+              lines.append('Content-Type: text/html; charset=utf-8')
+              lines.append('Content-Transfer-Encoding: 8bit')
+              lines.append('')
+              lines.append(html_body or '')
+              lines.append('')
+              lines.append(f"--{boundary}--")
+          elif has_html:
+              lines.append('Content-Type: text/html; charset=utf-8')
+              lines.append('Content-Transfer-Encoding: 8bit')
+              lines.append('')
+              lines.append(html_body or '')
+          elif has_text:
+              lines.append('Content-Type: text/plain; charset=utf-8')
+              lines.append('Content-Transfer-Encoding: 8bit')
+              lines.append('')
+              lines.append(text_body or '')
+          else:
+              lines.append('Content-Type: text/plain; charset=utf-8')
+              lines.append('')
+              lines.append('[No body content found]')
+
+          rfc822_content = '\r\n'.join(lines)
+          return rfc822_content.encode('utf-8')
+
+      except Exception as e:
+          fallback_content = f"Subject: [MSG Parse Error: {e}]\r\n\r\n[Could not convert MSG to RFC822 format]"
+          return fallback_content.encode('utf-8')
     
     def _walk_message(self, msg: EmailMessage, depth: int) -> Iterator[Dict[str, Any]]:
         """Yield dictionaries describing each part, recurse on nested emails."""
